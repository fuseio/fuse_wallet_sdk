import 'dart:async';
import 'dart:typed_data';

import 'package:dio/dio.dart';
import 'package:fuse_wallet_sdk/fuse_wallet_sdk.dart';
import 'package:fuse_wallet_sdk/src/modules/modules.dart';
import 'package:web3dart/crypto.dart';
import 'package:web3dart/json_rpc.dart';

/// The main SDK class for interacting with FuseBox.
///
/// Provides methods for wallet interaction, calling contracts, and managing tokens.
class FuseSDK {
  /// Creates a new instance of the SDK.
  ///
  /// [publicApiKey] is required to authenticate with the Fuse API.
  FuseSDK(String publicApiKey, {String baseUrl = Variables.BASE_URL})
      : _dio = Dio(
          BaseOptions(
            baseUrl: Uri.https(baseUrl, '/api').toString(),
            headers: {
              'Content-Type': 'application/json',
            },
            queryParameters: {
              'apiKey': publicApiKey,
            },
          ),
        ) {
    _initializeModules();
  }

  final _feeTooLowError = 'fee too low';

  /// Default transaction options.
  static final TxOptions defaultTxOptions = TxOptions(
    feePerGas: '1000000',
    feeIncrementPercentage: 10,
    withRetry: false,
  );

  late String _jwtToken;

  late final EtherspotWallet wallet;

  late final IClient client;

  final Dio _dio;

  late ExplorerModule _explorerModule;
  late TradeModule _tradeModule;
  late StakingModule _stakingModule;
  late NftModule _nftModule;

  /// Provides access to the explorer module.
  ExplorerModule get explorerModule => _explorerModule;

  /// Provides access to the trade module.
  TradeModule get tradeModule => _tradeModule;

  /// Provides access to the staking module.
  StakingModule get stakingModule => _stakingModule;

  /// Provides access to the NFT module.
  NftModule get nftModule => _nftModule;

  /// Initializes the modules.
  void _initializeModules() {
    _tradeModule = TradeModule(_dio);
    _explorerModule = ExplorerModule(_dio);
    _stakingModule = StakingModule(_dio);
    _nftModule = NftModule(_dio);
  }

  /// Initializes the SDK.
  ///
  /// [publicApiKey] is required to authenticate with the Fuse API.
  /// [credentials] are the Ethereum private key credentials.
  /// [withPaymaster] indicates if the paymaster should be used.
  /// [paymasterContext] provides additional context for the paymaster.
  /// [opts] are the preset builder options.
  /// [clientOpts] are the client options.
  static Future<FuseSDK> init(
    String publicApiKey,
    EthPrivateKey credentials, {
    String baseUrl = Variables.BASE_URL,
    bool withPaymaster = false,
    Map<String, dynamic>? paymasterContext,
    IPresetBuilderOpts? opts,
    IClientOpts? clientOpts,
  }) async {
    final fuseSDK = FuseSDK(publicApiKey);

    UserOperationMiddlewareFn? paymasterMiddleware;
    if (withPaymaster) {
      paymasterMiddleware = _getPaymasterMiddleware(
        publicApiKey,
        baseUrl,
        paymasterContext,
      );
    }

    fuseSDK.wallet = await _initializeWallet(
      credentials,
      publicApiKey,
      baseUrl,
      opts,
      paymasterMiddleware,
    );

    await fuseSDK.authenticate(credentials);

    fuseSDK.client = await Client.init(
      _getBundlerRpc(publicApiKey: publicApiKey, baseUrl: baseUrl),
      opts: clientOpts,
    );

    return fuseSDK;
  }

  /// Authenticates the user using the provided private key [credentials].
  ///
  /// Returns a JWT token upon successful authentication.
  Future<String> authenticate(EthPrivateKey credentials) async {
    final auth = SmartWalletAuth.signer(
      credentials,
      smartWalletAddress: wallet.getSender(),
    );

    var Response(:data) = await _dio.post(
      '/v2/smart-wallets/auth',
      data: auth.toJson(),
    );

    _jwtToken = data['jwt'];

    return data['jwt'];
  }

  /// Retrieves historical actions for a smart wallet, with optional filtering by token address and update time.
  ///
  /// Parameters:
  /// - [page] (optional) – The page number to retrieve, default is 1.
  /// - [limit] (optional) – Number of items in each page, default is 10.
  /// - [updatedAt] (optional) – Filter actions updated at or after the specified Unix timestamp.
  /// - [tokenAddress] (optional) – Filter actions related to the specified token address.
  ///
  /// Returns a Future that completes with an [WalletActionResult] object containing the historical wallets actions.
  Future<WalletActionResult> getWalletActions({
    int page = 1,
    int limit = 10,
    int? updatedAt,
    String? tokenAddress,
  }) async {
    final Map<String, dynamic> queryParameters = {
      'page': page,
      'limit': limit,
    };

    if (tokenAddress != null) {
      queryParameters.putIfAbsent('tokenAddress', () => tokenAddress);
    }

    final Response response = await _dio.get(
      '/v2/smart-wallets/actions',
      queryParameters: queryParameters,
      options: Options(
        headers: {
          'Authorization': 'Bearer $_jwtToken',
        },
      ),
    );

    return WalletActionResult.fromJson(response.data);
  }

  /// Transfers a specified [amount] of tokens from the user's address to the [recipientAddress].
  ///
  /// [tokenAddress] - Address of the token contract.
  /// [recipientAddress] - Address of the recipient.
  /// [amount] - Amount of tokens to transfer.
  /// [options] - Additional transaction options.
  Future<ISendUserOperationResponse> transferToken(
    EthereumAddress tokenAddress,
    EthereumAddress recipientAddress,
    BigInt amount, [
    TxOptions? options,
  ]) async {
    Call call;
    if (_isNativeToken(tokenAddress.toString())) {
      call = Call(
        to: recipientAddress,
        value: amount,
        data: Uint8List(0),
      );
    } else {
      final callData = ContractsUtils.encodeERC20TransferCall(
        tokenAddress,
        recipientAddress,
        amount,
      );

      call = Call(
        to: tokenAddress,
        value: BigInt.zero,
        data: callData,
      );
    }

    return _executeUserOperation(call, options);
  }

  /// Transfers an NFT with a given [tokenId] to the [recipientAddress].
  ///
  /// [nftContractAddress] - Address of the NFT contract.
  /// [recipientAddress] - Address of the recipient.
  /// [tokenId] - ID of the token to transfer.
  /// [options] - Additional transaction options.
  Future<ISendUserOperationResponse> transferNFT(
    EthereumAddress nftContractAddress,
    EthereumAddress recipientAddress,
    num tokenId, [
    TxOptions? options,
  ]) {
    final callData = ContractsUtils.encodeERC721SafeTransferCall(
      EthereumAddress.fromHex(wallet.getSender()),
      nftContractAddress,
      recipientAddress,
      BigInt.from(tokenId),
    );

    return _executeUserOperation(
      Call(
        to: nftContractAddress,
        value: BigInt.zero,
        data: callData,
      ),
      options,
    );
  }

  /// Executes a batch of calls in a single transaction.
  ///
  /// [calls] is a list of calls to be executed.
  /// [options] provides additional transaction options.
  Future<ISendUserOperationResponse> executeBatch(
    List<Call> calls, [
    TxOptions? options,
  ]) async {
    options ??= defaultTxOptions;
    final initialFee = BigInt.parse(options.feePerGas);
    setWalletFees(initialFee);

    try {
      final userOp = await wallet.executeBatch(calls);

      return await client.sendUserOperation(userOp);
    } on RPCError catch (e) {
      if (e.message.contains(_feeTooLowError) && options.withRetry) {
        final increasedFee = _increaseFeeByPercentage(
          initialFee,
          options.feeIncrementPercentage,
        );
        setWalletFees(increasedFee);

        try {
          final userOpRetry = await wallet.executeBatch(calls);

          return await client.sendUserOperation(userOpRetry);
        } catch (e) {
          rethrow;
        }
      } else {
        rethrow;
      }
    }
  }

  /// Approves the [spender] to withdraw or transfer a certain [amount] of tokens on behalf of the user's address.
  ///
  /// [tokenAddress] - Address of the token contract.
  /// [spender] - Address which will spend the tokens.
  /// [amount] - Amount of tokens to approve.
  /// [options] - Additional transaction options.
  Future<ISendUserOperationResponse> approveToken(
    EthereumAddress tokenAddress,
    EthereumAddress spender,
    BigInt amount, [
    TxOptions? options,
  ]) {
    return _executeTokenOperation(
      tokenAddress,
      spender,
      amount,
      ContractsUtils.encodeERC20ApproveCall,
      options,
    );
  }

  /// Approves a [spender] to transfer or withdraw a specific NFT [tokenId] on behalf of the user.
  ///
  /// [nftContractAddress] - Address of the token contract.
  /// [spender] - Address which will spend the tokens.
  /// [tokenId] - NFT token ID of item in the collection to approve.
  /// [options] - Additional transaction options.
  Future<ISendUserOperationResponse> approveNFTToken(
    EthereumAddress nftContractAddress,
    EthereumAddress spender,
    BigInt tokenId, [
    TxOptions? options,
  ]) {
    return _executeTokenOperation(
      nftContractAddress,
      spender,
      tokenId,
      ContractsUtils.encodeERC721ApproveCall,
      options,
    );
  }

  /// Calls a contract with the specified parameters.
  ///
  /// This method facilitates direct contract interactions.
  /// [to] is the address of the contract to be called.
  /// [value] is the amount of Ether (in Wei) to be sent with the call.
  /// [data] is the encoded data for the contract call.
  /// [options] provides additional transaction options.
  Future<ISendUserOperationResponse> callContract(
    EthereumAddress to,
    BigInt value,
    Uint8List data, [
    TxOptions? options,
  ]) async {
    return _executeUserOperation(
      Call(
        to: to,
        value: value,
        data: data,
      ),
      options,
    );
  }

  /// Approves a token for spending and then calls a contract.
  ///
  /// This method first approves a certain amount of tokens for a spender and then
  /// makes a contract call. It's commonly used in scenarios like interacting with
  /// DeFi protocols where a token approval is required before making a transaction.
  ///
  /// [tokenAddress] is the address of the ERC20 token to be approved.
  /// [spender] is the address that will be approved to spend the tokens.
  /// [value] is the amount of tokens to be approved for spending.
  /// [callData] is the encoded data for the subsequent contract call after approval.
  /// [options] provides additional transaction options.
  Future<ISendUserOperationResponse> approveTokenAndCallContract(
    EthereumAddress tokenAddress,
    EthereumAddress spender,
    BigInt value,
    Uint8List callData, [
    TxOptions? options,
  ]) async {
    final approveCallData = ContractsUtils.encodeERC20ApproveCall(
      tokenAddress,
      spender,
      value,
    );

    final calls = [
      Call(
        to: tokenAddress,
        value: BigInt.zero,
        data: approveCallData,
      ),
      Call(
        to: spender,
        value: BigInt.zero,
        data: callData,
      ),
    ];

    return executeBatch(calls, options);
  }

  /// Swaps tokens based on the provided [tradeRequestBody].
  ///
  /// This method facilitates token swaps by interacting with the trade module.
  /// [tradeRequestBody] contains details about the token swap, such as the input and output tokens.
  /// [options] provides additional transaction options.
  Future<ISendUserOperationResponse> swapTokens(
    TradeRequestBody tradeRequestBody, [
    TxOptions? options,
  ]) async {
    var DC(:data, :error, :hasError) = await _tradeModule.requestParameters(
      tradeRequestBody,
    );

    if (hasError) {
      throw error!;
    }

    var TradeCallParameters(:rawTxn) = data!;

    var TradeRequestBody(:amountIn, :currencyIn) = tradeRequestBody;

    final spender = EthereumAddress.fromHex(rawTxn['to']);

    final callData = hexToBytes(rawTxn['data']);

    var TokenDetails(:decimals) = await getERC20TokenDetails(
      EthereumAddress.fromHex(currencyIn),
    );

    final amount = AmountFormat.toBigInt(amountIn, decimals);

    return _processOperation(
      tokenAddress: EthereumAddress.fromHex(currencyIn),
      spender: spender,
      callData: callData,
      amount: amount,
      options: options,
    );
  }

  /// Stakes tokens based on the provided [stakeRequestBody].
  ///
  /// This method facilitates token staking by interacting with the staking module.
  /// [stakeRequestBody] contains details about the token staking, such as the token address and amount.
  /// [options] provides additional transaction options.
  Future<ISendUserOperationResponse> stakeToken(
    StakeRequestBody stakeRequestBody, [
    TxOptions? options,
  ]) async {
    var DC(:data, :error, :hasError) =
        await _stakingModule.stake(stakeRequestBody);

    if (hasError) {
      throw error!;
    }

    var StakeRequestBody(:tokenAmount, :tokenAddress) = stakeRequestBody;
<<<<<<< HEAD

    var StakeResponseBody(:contractAddress, :encodedABI) = data!;

=======

    var StakeResponseBody(:contractAddress, :encodedABI) = data!;

>>>>>>> f5f0f2f6
    var TokenDetails(:decimals) = await getERC20TokenDetails(
      EthereumAddress.fromHex(tokenAddress),
    );

    final amount = AmountFormat.toBigInt(tokenAmount, decimals);

    final stakeCallData = hexToBytes(encodedABI);

    final spender = EthereumAddress.fromHex(contractAddress);

    return _processOperation(
      tokenAddress: EthereumAddress.fromHex(tokenAddress),
      spender: spender,
      callData: stakeCallData,
      amount: amount,
      options: options,
    );
  }

  /// Unstakes tokens based on the provided [unstakeRequestBody].
  ///
  /// This method facilitates token unstaking by interacting with the staking module.
  /// [unstakeRequestBody] contains details about the token unstaking, such as the token address and amount.
  /// [unStakeTokenAddress] is the address of the unstake token contract.
  /// [options] provides additional transaction options.
  Future<ISendUserOperationResponse> unstakeToken(
    UnstakeRequestBody unstakeRequestBody,
    EthereumAddress unStakeTokenAddress, [
    TxOptions? options,
  ]) async {
    var DC(:data, :error, :hasError) = await _stakingModule.unstake(
      unstakeRequestBody,
    );

    if (hasError) {
      throw error!;
    }

    var UnstakeRequestBody(:tokenAmount) = unstakeRequestBody;

    var UnstakeResponseBody(:contractAddress, :encodedABI) = data!;

    var TokenDetails(:decimals) = await getERC20TokenDetails(
      EthereumAddress.fromHex(unstakeRequestBody.tokenAddress),
    );

    final amount = AmountFormat.toBigInt(tokenAmount, decimals);

    final spender = EthereumAddress.fromHex(contractAddress);

    final unstakeCallData = hexToBytes(encodedABI);

    return _processOperation(
      tokenAddress: unStakeTokenAddress,
      spender: spender,
      callData: unstakeCallData,
      amount: amount,
      options: options,
    );
  }

  Future<BigInt> _getNativeBalance(
    EthereumAddress address,
  ) async {
    final web3client = wallet.proxy.client;
    final etherAmount = await web3client.getBalance(address);

    return etherAmount.getInWei;
  }

  /// Retrieves the balance of a specified address for a given token.
  ///
  /// This method fetches the balance of an address. If the token is native, it retrieves
  /// the native balance. Otherwise, it fetches the balance of the ERC20 token using the
  /// `balanceOf` function of the token's contract.
  ///
  /// [tokenAddress] is the address of the token (either ERC20 or native).
  /// [address] is the address whose balance is to be retrieved.
  ///
  /// Returns a [BigInt] representing the balance of the address for the specified token.
  Future<BigInt> getBalance(
    EthereumAddress tokenAddress,
    EthereumAddress address,
  ) async {
    if (_isNativeToken(address.toString())) {
      return _getNativeBalance(address);
    }

    return ContractsUtils.readFromContractWithFirstResult(
      client: wallet.proxy.client,
      contractName: 'ERC20',
      contractAddress: tokenAddress,
      methodName: 'balanceOf',
      params: [address],
    );
  }

  /// Retrieves the allowance of tokens that a spender is allowed to withdraw from an owner.
  ///
  /// This method checks the amount of tokens that an owner has allowed a spender
  /// to withdraw from their account using the ERC20 `approve` function.
  ///
  /// [tokenAddress] is the address of the ERC20 token.
  /// [spender] is the address of the entity that has been approved to spend the tokens.
  ///
  /// Returns a [BigInt] representing the amount of tokens the spender is allowed to withdraw.
  Future<BigInt> getAllowance(
    EthereumAddress tokenAddress,
    EthereumAddress spender,
  ) {
    return ContractsUtils.readFromContractWithFirstResult(
      client: wallet.proxy.client,
      contractName: 'ERC20',
      contractAddress: tokenAddress,
      methodName: 'allowance',
      params: [
        EthereumAddress.fromHex(wallet.getSender()),
        spender,
      ],
    );
  }

  /// Retrieves detailed information about an ERC20 token.
  ///
  /// This method fetches the name, symbol, and decimals of an ERC20 token using its address.
  /// If the provided [tokenAddress] matches the native token address, it returns a native token with zero amount.
  ///
  /// [tokenAddress] is the address of the ERC20 token.
  ///
  /// Returns a [TokenDetails] object containing the token's name, symbol, decimals, and other relevant details.
  Future<TokenDetails> getERC20TokenDetails(
    EthereumAddress tokenAddress,
  ) async {
    if (tokenAddress.toString().toLowerCase() ==
        Variables.NATIVE_TOKEN_ADDRESS.toLowerCase()) {
      return TokenDetails.native(amount: BigInt.zero);
    }
    final toRead = ['name', 'symbol', 'decimals'];
    final token = await Future.wait(
      toRead.map(
        (function) => ContractsUtils.readFromContract(
          wallet.proxy.client,
          'ERC20',
          tokenAddress,
          function,
          [],
        ),
      ),
    );

    return TokenDetails.fromJson({
      'contractAddress': tokenAddress.toString(),
      'name': token[0].first,
      'symbol': token[1].first,
      'decimals': token[2].first.toString(),
      'balance': '0',
      'type': 'ERC-20'
    });
  }

  /// Checks if the given [address] is the native token's address.
  bool _isNativeToken(String address) {
    return address.toLowerCase() ==
        Variables.NATIVE_TOKEN_ADDRESS.toLowerCase();
  }

  /// Increases the transaction fee by a specified [percentage].
  ///
  /// [fee] is the initial fee amount.
  BigInt _increaseFeeByPercentage(BigInt fee, int percentage) {
    return fee + BigInt.from(fee * BigInt.from(percentage) / BigInt.from(100));
  }

  /// Sets the maximum fee per gas and priority fee per gas for the wallet.
  ///
  /// [fee] is the fee amount to be set.
  void setWalletFees(BigInt fee) {
    wallet.setMaxFeePerGas(fee);
    wallet.setMaxPriorityFeePerGas(fee);
  }

  /// Executes a user operation with the provided [call].
  ///
  /// [options] provides additional transaction options.
  Future<ISendUserOperationResponse> _executeUserOperation(
    Call call, [
    TxOptions? options,
  ]) async {
    options ??= defaultTxOptions;
    final initialFee = BigInt.parse(options.feePerGas);
    setWalletFees(initialFee);

    try {
      final userOp = await wallet.execute(call);
      print(userOp.getOp().toJson());

      return await client.sendUserOperation(userOp);
    } on RPCError catch (e) {
      if (e.message.contains(_feeTooLowError) && options.withRetry) {
        final increasedFee = _increaseFeeByPercentage(
          initialFee,
          options.feeIncrementPercentage,
        );
        setWalletFees(increasedFee);

        try {
          final userOpRetry = await wallet.execute(call);
          return await client.sendUserOperation(userOpRetry);
        } catch (e) {
          rethrow;
        }
      } else {
        rethrow;
      }
    }
  }

  /// Processes a token operation, either executing it directly or approving and then executing.
  ///
  /// This method checks if the token is native. If it is, it directly executes the operation.
  /// If not, it checks the allowance of the token. If the allowance is sufficient, it executes the operation.
  /// Otherwise, it first approves the token and then executes the operation.
  ///
  /// [tokenAddress] is the address of the token involved in the operation.
  /// [spender] is the address that will spend or receive the tokens.
  /// [callData] is the encoded data for the operation.
  /// [amount] is the amount of tokens involved in the operation.
  /// [options] provides additional transaction options.
  ///
  /// Returns a [ISendUserOperationResponse] indicating the result of the operation.
  Future<ISendUserOperationResponse> _processOperation({
    required EthereumAddress tokenAddress,
    required EthereumAddress spender,
    required Uint8List callData,
    BigInt? amount,
    TxOptions? options,
  }) async {
    if (_isNativeToken(tokenAddress.toString())) {
      return _executeUserOperation(
        Call(
          to: spender,
          value: amount!,
          data: callData,
        ),
        options,
      );
    }

    final tokenAllowance = await getAllowance(tokenAddress, spender);
    if (tokenAllowance >= amount!) {
      return _executeUserOperation(
        Call(
          to: spender,
          value: BigInt.zero,
          data: callData,
        ),
        options,
      );
    } else {
      return approveTokenAndCallContract(
        tokenAddress,
        spender,
        amount,
        callData,
        options,
      );
    }
  }

  Future<ISendUserOperationResponse> _executeTokenOperation(
    EthereumAddress contractAddress,
    EthereumAddress to,
    BigInt value,
    Function encoder, [
    TxOptions? options,
  ]) {
    final callData = encoder(contractAddress, to, value);

    return _executeUserOperation(
      Call(
        to: contractAddress,
        value: BigInt.zero,
        data: callData,
      ),
      options,
    );
  }

  /// Retrieves the paymaster middleware for the provided [publicApiKey].
  ///
  /// [paymasterContext] provides additional context for the paymaster.
  static UserOperationMiddlewareFn? _getPaymasterMiddleware(
    String publicApiKey,
    String baseUrl,
    Map<String, dynamic>? paymasterContext,
  ) {
    final paymasterRpc = Uri.https(baseUrl, '/api/v0/paymaster', {
      'apiKey': publicApiKey,
    }).toString();

    return verifyingPaymaster(paymasterRpc, paymasterContext ?? {});
  }

  /// Initializes the wallet with the provided parameters.
  ///
  /// [credentials] are the private key credentials.
  /// [publicApiKey] is required to authenticate with the Fuse API.
  /// [opts] are the preset builder options.
  /// [paymasterMiddleware] is the middleware for the paymaster.
  static Future<EtherspotWallet> _initializeWallet(
    EthPrivateKey credentials,
    String publicApiKey,
    String baseUrl,
    IPresetBuilderOpts? opts,
    UserOperationMiddlewareFn? paymasterMiddleware,
  ) {
    return EtherspotWallet.init(
      credentials,
      _getBundlerRpc(publicApiKey: publicApiKey, baseUrl: baseUrl),
      opts: IPresetBuilderOpts()
        ..entryPoint = opts?.entryPoint
        ..salt = opts?.salt
        ..factoryAddress = opts?.factoryAddress
        ..paymasterMiddleware = opts?.paymasterMiddleware ?? paymasterMiddleware
        ..overrideBundlerRpc = opts?.overrideBundlerRpc,
    );
  }

  /// Retrieves the bundler RPC URL for the provided [publicApiKey].
  static String _getBundlerRpc({
    required String publicApiKey,
    required String baseUrl,
  }) {
    return Uri.https(baseUrl, '/api/v0/bundler', {
      'apiKey': publicApiKey,
    }).toString();
  }
}<|MERGE_RESOLUTION|>--- conflicted
+++ resolved
@@ -437,15 +437,9 @@
     }
 
     var StakeRequestBody(:tokenAmount, :tokenAddress) = stakeRequestBody;
-<<<<<<< HEAD
 
     var StakeResponseBody(:contractAddress, :encodedABI) = data!;
 
-=======
-
-    var StakeResponseBody(:contractAddress, :encodedABI) = data!;
-
->>>>>>> f5f0f2f6
     var TokenDetails(:decimals) = await getERC20TokenDetails(
       EthereumAddress.fromHex(tokenAddress),
     );
