--- conflicted
+++ resolved
@@ -163,7 +163,6 @@
     }
   }
 
-<<<<<<< HEAD
   DC<Exception, Stream<SmartWalletEvent>>
       _handleDioErrorOccurredWhileCreatingWallet(DioError exception) {
     final response = exception.response;
@@ -196,8 +195,6 @@
     );
   }
 
-=======
->>>>>>> 02adf827
   /// Retrieves historical actions for a smart wallet, with optional filtering by token address and update time.
   ///
   /// Parameters:
